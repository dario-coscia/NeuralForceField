import pickle
import json
import os
import torch
import numpy as np
import argparse
from tqdm import tqdm
from rdkit import Chem
<<<<<<< HEAD
=======
import logging
>>>>>>> 272b379c

from nff.data import Dataset, concatenate_dict
from nff.utils import tqdm_enum, parse_args, fprint
import copy


KEY_MAP = {"rd_mol": "nxyz",
           "boltzmannweight": "weights",
           "relativeenergy": "energy"}

# these are keys that confuse the dataset
EXCLUDE_KEYS = ["totalconfs", "datasets", "conformerweights",
                "uncleaned_smiles"]

logger = logging.getLogger()
logger.disabled = True

def mol_to_smiles(rd_mol):
    """
    Get the canonical SMILES from an RDKit mol
    """
    smiles = Chem.MolToSmiles(rd_mol)
    new_mol = Chem.MolFromSmiles(smiles)
    smiles = Chem.MolToSmiles(new_mol)

    return smiles


def trim_dset(dset, good_idx):
    for key, val in dset.props.items():
        if type(val) is list:
            dset.props[key] = [val[i] for i in good_idx]
        else:
            dset.props[key] = val[good_idx]
    return dset


def filter_same_smiles(dset):
    """
    Filter out species whose conformers don't all have the same SMILES. Can happen
    because, for example, CREST simulations can be reactive. This won't happen if
    conformers are generated using RDKit.
    """

    good_idx = []

    for i, batch in enumerate(dset):
        rd_mols = batch["rd_mols"]
        smiles_list = [mol_to_smiles(mol) for mol in rd_mols]
        unique_smiles = list(set(smiles_list))
        if len(unique_smiles) == 1:
            good_idx.append(i)

    dset = trim_dset(dset, good_idx)

    return dset


def filter_bonds_in_nbr(cutoff, dset):
    """
    Filter out conformers whose bonds are not within the cutoff distance
    that defines the neighbor list. CP3D can't use these conformers because
    there will be bonds that don't have distance features, as the two atoms are
    not within each other's cutoff. Any conformer with bonds > 5 A is probably
    not too accurate anyway.
    """

    good_idx = []

    for i, batch in enumerate(dset):
        bond_list = batch["bonded_nbr_list"]
        nxyz = batch["nxyz"]
        bond_lens = (nxyz[:, 1:][bond_list[:, 0]] -
                     nxyz[:, 1:][bond_list[:, 1]]).norm(dim=1)
        valid = (bond_lens < cutoff).all()
        if valid:
            good_idx.append(i)

    dset = trim_dset(dset, good_idx)

    return dset


def get_thread_dic(sample_dic, thread, num_threads):

    keys = np.array(sorted(list(
        sample_dic.keys())))
    split_keys = np.array_split(keys, num_threads)
    thread_keys = split_keys[thread]

    sample_dic = {key: sample_dic[key]
                  for key in thread_keys}

    return sample_dic


def get_splits(sample_dic,
               csv_folder):

    for name in ["train", "val", "test"]:
        path = os.path.join(csv_folder, f"{name}_smiles.csv")
        with open(path, "r") as f:
            lines = f.readlines()
        smiles_list = [i.split(",")[0].strip() for i in lines[1:]]
        for smiles in smiles_list:
            sample_dic[smiles].update({"split": name})

    keys = list(sample_dic.keys())
    for key in keys:
        if "split" not in sample_dic[key]:
            sample_dic.pop(key)

    return sample_dic


def resave_splits(csv_folder,
                  dset):
    """
    Re-save the SMILES splits accounting for the fact that not all
    species made it into this dataset
    """

    # create a dictionary to quickly see if a SMILES is in the dataset,
    # rather than having to loop over the entire thing every time we
    # want to see if a SMILES string is present

    dset_smiles = {smiles: i for i,
                   smiles in enumerate(dset.props["smiles"])}

    # new number of SMILES
    new_num = len(dset_smiles)
    # old number of smiles
    old_num = 0

    split_names = ["train", "val", "test"]
    suffixes = ["smiles", "full"]

    for name in split_names:
        for suffix in suffixes:

            path = os.path.join(csv_folder, f"{name}_{suffix}.csv")
            with open(path, "r") as f:
                lines = f.readlines()

            keep_lines = [lines[0]]
            old_num += len(lines) - 1

            for line in lines[1:]:
                smiles = i.split(",")[0].strip()
                if smiles in dset_smiles:
                    keep_lines.append(line)

            new_text = "".join(keep_lines)
            with open(path, "w") as f:
                f.write(new_text)

    return old_num, new_num


def get_sample(summary_dic,
               csv_folder,
               thread=None,
               num_threads=None):

    sample_dic = copy.deepcopy(summary_dic)

    # generate train/val/test labels

    sample_dic = get_splits(sample_dic=sample_dic,
                            csv_folder=csv_folder)

    if thread is not None:
        sample_dic = get_thread_dic(sample_dic=sample_dic,
                                    thread=thread,
                                    num_threads=num_threads)

    return sample_dic


def load_data_from_pickle(sample_dic, pickle_folder):

    overall_dic = {}
    keys = list(sample_dic.keys())

    for smiles in tqdm(keys):
        sub_dic = sample_dic[smiles]

        pickle_path = sub_dic["pickle_path"]
        full_path = os.path.join(pickle_folder, pickle_path)
        with open(full_path, "rb") as f:
            dic = pickle.load(f)
        overall_dic.update({smiles: dic})

    return overall_dic


def map_key(key):
    if key in KEY_MAP:
        return KEY_MAP[key]
    else:
        return key


def fix_iters(spec_dic, actual_confs):
    new_spec_dic = {}
    for key, val in spec_dic.items():
        if key in EXCLUDE_KEYS:
            continue
        elif type(val) in [int, float, str]:
            new_spec_dic[key] = [val] * actual_confs
        else:
            new_spec_dic[key] = val

    return new_spec_dic


def get_sorted_idx(sub_dic):

    confs = sub_dic["conformers"]
    weight_list = []
    for i, conf in enumerate(confs):
        weight_list.append([i, conf["boltzmannweight"]])
    sorted_tuples = sorted(weight_list, key=lambda x: -x[-1])
    sorted_idx = [i[0] for i in sorted_tuples]

    return sorted_idx


def get_xyz(rd_mol):

    atoms = rd_mol.GetAtoms()

    atom_nums = []
    for atom in atoms:
        atom_nums.append(atom.GetAtomicNum())

    rd_conf = rd_mol.GetConformers()[0]
    positions = rd_conf.GetPositions()

    xyz = []
    for atom_num, position in zip(atom_nums, positions):
        xyz.append([atom_num, *position])

    return xyz


def renorm_weights(spec_dic):

    new_weights = np.array(spec_dic["weights"]) / sum(spec_dic["weights"])
    spec_dic["weights"] = new_weights.tolist()

    return spec_dic


def convert_data(overall_dic, max_confs):

    spec_dics = []
    if max_confs is None:
        max_confs = float("inf")

    for key in tqdm(overall_dic.keys()):
        sub_dic = overall_dic[key]
        spec_dic = {map_key(key): val for key, val in sub_dic.items()
                    if key != "conformers"}

        actual_confs = min(max_confs, len(sub_dic["conformers"]))
        spec_dic = fix_iters(spec_dic, actual_confs)

        spec_dic.update({map_key(key): [] for key
                         in sub_dic["conformers"][0].keys()
                         if key not in EXCLUDE_KEYS})

        # conformers not always ordered by weight
        sorted_idx = get_sorted_idx(sub_dic)
        confs = sub_dic["conformers"]
        spec_dic["rd_mols"] = []

        for idx in sorted_idx[:actual_confs]:
            conf = confs[idx]
            for key in conf.keys():
                if key == "rd_mol":

                    nxyz = get_xyz(conf[key])
                    spec_dic["nxyz"].append(nxyz)
                    spec_dic["rd_mols"].append(conf[key])

                else:
                    new_key = map_key(key)
                    if new_key not in spec_dic:
                        continue
                    spec_dic[new_key].append(conf[key])

        spec_dic = renorm_weights(spec_dic)
        spec_dics.append(spec_dic)

    return spec_dics


def add_missing(props_list):

    key_list = [list(props.keys()) for props in props_list]
    # dictionary of the props that have each set of keys
    key_dic = {}
    for i, keys in enumerate(key_list):
        for key in keys:
            if key not in key_dic:
                key_dic[key] = []
            key_dic[key].append(i)

    # all the possible keys
    all_keys = []
    for keys in key_list:
        all_keys += keys
    all_keys = list(set(all_keys))

    # dictionary of which props dicts are missing certain keys

    missing_dic = {}
    prop_idx = list(range(len(props_list)))
    for key in all_keys:
        missing_dic[key] = [i for i in prop_idx if
                            i not in key_dic[key]]

    for key, missing_idx in missing_dic.items():
        for i in missing_idx:

            props = props_list[i]
            given_idx = key_dic[key][0]
            given_props = props_list[given_idx]
            given_val = given_props[key]

            if type(given_val) is list:
                props[key] = [None]
            elif type(given_val) is torch.Tensor:
                props[key] = torch.Tensor([np.nan])
                # in this case we need to change the
                # other props to have type float
                for good_idx in key_dic[key]:
                    other_props = props_list[good_idx]
                    other_props[key] = other_props[key].to(torch.float)
                    props_list[good_idx] = other_props

            props_list[i] = props

    return props_list


def clean_up_dset(dset,
                  nbr_list,
                  rd_mols_list,
                  nbrlist_cutoff,
                  strict_conformers,
                  csv_folder):
    """
    Do various things to clean up the dataset after you've made it
    """

    # give it the proper neighbor list and rdkit mols
    dset.props['nbr_list'] = nbr_list
    dset.props["rd_mols"] = rd_mols_list

    # if requested, get rid of any species whose conformers have different
    # SMILES strings
    if strict_conformers:
        dset = filter_same_smiles(dset)

    # Get rid of any conformers whose bond lists aren't subsets of the
    # neighbor list
    dset = filter_bonds_in_nbr(nbrlist_cutoff, dset)

    # Add the indices of the neighbor list that correspond to bonded atoms
    dset.generate_bond_idx()

    # Re-save the train/val/test splits accounting for the fact that some
    # species are no longer there

    old_num, new_num = resave_splits(csv_folder=csv_folder,
                                     dset=dset)

    changed_num = old_num != new_num
    if changed_num:
        msg = ("WARNING: the original SMILES splits have been re-saved with "
               f"{new_num} species, reduced from the original {old_num}, "
               f"because only {new_num} species made it into the final "
               "dataset. This could be because of conformers with bond "
                "lengths greater than the cutoff distance of %.2f"
               ) % nbrlist_cutoff

        if strict_conformers:
            msg += (", or because the conformers of certain species didn't "
                    "all have the same SMILES string")
        msg += "."

        fprint(msg)

    return dset


def make_nff_dataset(spec_dics,
                     nbrlist_cutoff,
                     parallel_feat_threads,
                     strict_conformers,
                     csv_folder):

    fprint("Making dataset with %d species" % (len(spec_dics)))

    props_list = []
    nbr_list = []
    rd_mols_list = []

    for j, spec_dic in tqdm_enum(spec_dics):

        # Treat each species' data like a regular dataset
        # and use it to generate neighbor lists
        # Ignore the graph features because there's only one
        # per species right now.

        conf_keys = ["rd_mols", "bonded_nbr_list", "bond_features",
                     "atom_features"]

        # Exclude keys related to individual conformers. These
        # include conformer features, in case you've already put
        # those in your pickle files. If not we'll generate them
        # below

        small_spec_dic = {key: val for key, val in spec_dic.items()
                          if key not in conf_keys}

        dataset = Dataset(small_spec_dic, units='kcal/mol')
        mol_size = len(dataset.props["nxyz"][0])

        dataset.generate_neighbor_list(cutoff=nbrlist_cutoff)

        # now combine the neighbor lists so that this set
        # of nxyz's can be treated like one big molecule

        nbrs = dataset.props['nbr_list']
        # number of atoms in the molecule
        new_nbrs = []

        # shift by i * mol_size for each conformer
        for i in range(len(nbrs)):
            new_nbrs.append(nbrs[i] + i * mol_size)

        # add to list of conglomerated neighbor lists
        nbr_list.append(torch.cat(new_nbrs))
        dataset.props.pop('nbr_list')

        # concatenate the nxyz's
        nxyz = np.concatenate([np.array(item) for item in spec_dic["nxyz"]]
                              ).reshape(-1, 4).tolist()

        # add properties as necessary
        new_dic = {"mol_size": mol_size,
                   "nxyz": nxyz,
                   "weights": torch.Tensor(spec_dic["weights"]
                                           ).reshape(-1, 1) / sum(
                       spec_dic["weights"]),
                   "degeneracy": torch.Tensor(spec_dic["degeneracy"]
                                              ).reshape(-1, 1),
                   "energy": torch.Tensor(spec_dic["energy"]
                                          ).reshape(-1, 1),
                   "num_atoms": [len(nxyz)]}

        new_dic.update({key: val[:1] for key, val in dataset.props.items(
        ) if key not in new_dic.keys()})

        props_list.append(new_dic)
        rd_mols_list.append(spec_dic["rd_mols"])

    # Add props that are in some datasets but not others
    props_list = add_missing(props_list)
    props_dic = concatenate_dict(*props_list)
    # make a combined dataset where the species look like they're
    # one big molecule
    big_dataset = Dataset(props_dic.copy(), units='kcal/mol')

    # clean up
    big_dataset = clean_up_dset(dset=nbr_list,
                                nbr_list=nbr_list,
                                rd_mols_list=rd_mols_list,
                                nbrlist_cutoff=nbrlist_cutoff,
                                strict_conformers=strict_conformers,
                                csv_folder=csv_folder)

    # generate features
    big_dataset.featurize(num_procs=parallel_feat_threads)

    fprint("Adding E3FP fingerprints...")
    big_dataset.add_e3fp(256, num_procs=parallel_feat_threads)
    fprint("Adding whim fingerprints...")
    big_dataset.featurize_rdkit('whim')
    fprint("Adding Morgan fingerprints...")
    big_dataset.add_morgan(256)

    ########
    # must modify the smiles csvs that we started with so that cp3d and
    # chemprop won't train on different species. Also note this in the docs
    ########

    fprint("Complete!")

    return big_dataset


def get_data_folder(dataset_folder, thread):
    if thread is None:
        return dataset_folder
    new_path = os.path.join(dataset_folder, str(thread))
    if not os.path.isdir(new_path):
        os.makedirs(new_path)
    return new_path


def split_dataset(dataset, idx):
    new_dataset = copy.deepcopy(dataset)
    new_props = {}
    for key, val in dataset.props.items():
        if type(val) is list:
            new_props[key] = [val[i] for i in idx]
        else:
            new_props[key] = val[idx]
    new_dataset.props = new_props
    return new_dataset


def save_splits(dataset,
                dataset_folder,
                thread,
                sample_dic):

    split_names = ["train", "val", "test"]
    split_idx = {name: [] for name in split_names}
    split_dic = {name: [] for name in split_names}

    for i, smiles in enumerate(dataset.props['smiles']):
        split_name = sample_dic[smiles]["split"]
        split_idx[split_name].append(i)

    for name in split_names:
        split_dic[name] = split_dataset(dataset, split_idx[name])

    train = split_dic["train"]
    val = split_dic["val"]
    test = split_dic["test"]

    fprint("Saving...")
    data_folder = get_data_folder(dataset_folder, thread)
    names = ["train", "val", "test"]

    for name, dset in zip(names, [train, val, test]):
        dset_path = os.path.join(data_folder, name + ".pth.tar")
        dset.save(dset_path)


def main(max_confs,
         summary_path,
         dataset_folder,
         pickle_folder,
         num_threads,
         thread,
         nbrlist_cutoff,
         csv_folder,
         parallel_feat_threads,
         strict_conformers,
         ** kwargs):

    with open(summary_path, "r") as f:
        summary_dic = json.load(f)

    fprint("Loading splits...")

    sample_dic = get_sample(summary_dic=summary_dic,
                            thread=thread,
                            num_threads=num_threads,
                            csv_folder=csv_folder)

    fprint("Loading data from pickle files...")
    overall_dic = load_data_from_pickle(sample_dic, pickle_folder)

    fprint("Converting data...")
    spec_dics = convert_data(overall_dic, max_confs)

    fprint("Combining to make NFF dataset...")
    dataset = make_nff_dataset(spec_dics=spec_dics,
                               nbrlist_cutoff=nbrlist_cutoff,
                               parallel_feat_threads=parallel_feat_threads,
                               strict_conformers=strict_conformers,
                               csv_folder=csv_folder)

    fprint("Creating test/train/val splits...")
    save_splits(dataset=dataset,
                dataset_folder=dataset_folder,
                thread=thread,
                sample_dic=sample_dic)

    fprint("Complete!")


if __name__ == "__main__":

    parser = argparse.ArgumentParser()
    parser.add_argument('--max_confs', type=int, default=None,
                        help=("Maximum number of conformers to allow in any "
                              "species in your dataset. No limit if "
                              "max_confs isn't specified."))

    parser.add_argument('--nbrlist_cutoff', type=float, default=5,
                        help=("Cutoff for 3D neighbor list"))

    parser.add_argument('--summary_path', type=str)
    parser.add_argument('--dataset_folder', type=str)
    parser.add_argument('--pickle_folder', type=str)
    parser.add_argument('--num_threads', type=int, default=None)
    parser.add_argument('--thread', type=int, default=None)
    parser.add_argument('--prop', type=str, default=None,
                        help=("Name of property for which to generate "
                              "a proportional classification sample"))
    parser.add_argument('--csv_folder', type=str,
                        help=("Name of the folder in which "
                              "you want to save the SMILES "
                              "splits"))
    parser.add_argument('--parallel_feat_threads', type=int,
                        default=5,
                        help=("Number of parallel threads to use "
                              "when generating features"))
    parser.add_argument('--strict_conformers', action='store_true',
                        help=("Exclude any species whose conformers don't "
                              "all have the same SMILES."))
    parser.add_argument('--config_file', type=str,
                        help=("Path to JSON file with arguments. If given, "
                              "any arguments in the file override the command "
                              "line arguments."))

    args = parse_args(parser)
    main(**args.__dict__)<|MERGE_RESOLUTION|>--- conflicted
+++ resolved
@@ -6,10 +6,7 @@
 import argparse
 from tqdm import tqdm
 from rdkit import Chem
-<<<<<<< HEAD
-=======
 import logging
->>>>>>> 272b379c
 
 from nff.data import Dataset, concatenate_dict
 from nff.utils import tqdm_enum, parse_args, fprint
