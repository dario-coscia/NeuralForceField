--- conflicted
+++ resolved
@@ -650,18 +650,10 @@
 
     loss_type = params.get("loss_type", "mse")
     coefs = loss_dict["coefs"]
-<<<<<<< HEAD
     
     sign_mat = torch.cat(((torch.zeros(size=(2**(nstates-1),1)) + 1).T, 
                           torch.Tensor(list(itertools.product([1, -1], 
-=======
-
-    take_max = params.get("max", False)
-
-    sign_mat = torch.cat(((torch.zeros(size=(2**(nstates-1), 1)) + 1).T,
-                          torch.Tensor(list(itertools.product([1, -1],
->>>>>>> 5952b8e9
-                                                              repeat=nstates-1))).T))
+                        repeat=nstates-1))).T))
 
     def loss_fn(ground_truth,
                 results,
@@ -698,18 +690,8 @@
                 if torch.isnan(targ_batch).any():
                     good_batch = False
                     break
-<<<<<<< HEAD
-               
-                try:
-                    [column1, column2] = key_to_states[key]
-                except:
-                    print(key_to_states.items())
-                    print(key)
-                    exit()
-=======
 
                 [column1, column2] = key_to_states[key]
->>>>>>> 5952b8e9
                 for permut_idx, (sign1, sign2) in enumerate(zip(sign_mat[column1], sign_mat[column2])):
                     sign = sign1*sign2
                     delta = ((targ_batch*sign - pred_batch).abs()
@@ -830,13 +812,9 @@
         "diabat_sign": build_diabat_sign_loss,
         "skewed_p": build_skewed_p_loss,
         "nacv": build_nacv_loss,
-<<<<<<< HEAD
         "multi_nacv": build_multi_nacv_loss,
-        'trans_dipole': build_trans_dip_loss
-=======
         'trans_dipole': build_trans_dip_loss,
         'mae_trans_dipole': build_mae_trans_dip_loss
->>>>>>> 5952b8e9
     }
     func = dic[name]
     return func
