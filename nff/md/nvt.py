--- conflicted
+++ resolved
@@ -78,8 +78,6 @@
         """
 
         constraints = atoms.constraints
-
-<<<<<<< HEAD
         fixed_idx = []
         for constraint in constraints:
             has_keys = False
@@ -96,35 +94,11 @@
 
         if not fixed_idx:
             return
-            
+
         fixed_idx = np.array(list(set(fixed_idx)))
         vel = self.atoms.get_velocities()
         vel[fixed_idx] = 0
         self.atoms.set_velocities(vel)
-=======
-        if constraints:
-            fixed_idx = []
-            for constraint in constraints:
-                has_keys = False
-                keys = ['idx', 'indices', 'index']
-                for key in keys:
-                    if hasattr(constraint, key):
-                        val = np.array(getattr(constraint, key)
-                                    ).reshape(-1).tolist()
-                        fixed_idx += val
-                        has_keys = True
-                if not has_keys:
-                    print(("WARNING: velocity not set to zero for any atoms in constraint "
-                        "%s; do not know how to find its fixed indices." % constraint))
-
-            fixed_idx = np.array(list(set(fixed_idx)))
-            vel = self.atoms.get_velocities()
-            vel[fixed_idx] = 0
-            self.atoms.set_velocities(vel)
-
-        else:
-            pass
->>>>>>> dea5483f
 
     def step(self):
 
