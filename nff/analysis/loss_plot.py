import matplotlib.pyplot as plt
import numpy as np

from . import mpl_settings


def plot_loss(energy_history, forces_history, figname, train_key="train", val_key="val"):
    """Plot the loss history of the model.
    Args:
        energy_history (dict): energy loss history of the model for training and validation
        forces_history (dict): forces loss history of the model for training and validation
        figname (str): name of the figure

    Returns:
        None
    """
    epochs = np.arange(1, len(energy_history[train_key]) + 1)
<<<<<<< HEAD
    fig, ax_fig = plt.subplots(1, 2, figsize=(5, 2.5), dpi=mpl_settings.DPI)
=======
    fig, ax_fig = plt.subplots(1, 2, figsize=(12, 6), dpi=mpl_settings.DPI)
>>>>>>> eb7d0b06
    ax_fig[0].semilogy(epochs, energy_history[train_key], label="train", color=mpl_settings.colors[1])
    ax_fig[0].semilogy(epochs, energy_history[val_key], label="val", color=mpl_settings.colors[2])
    ax_fig[0].legend()
    ax_fig[0].set_xlabel("Epoch")
    ax_fig[0].set_ylabel("Loss")

    ax_fig[1].semilogy(epochs, forces_history[train_key], label="train", color=mpl_settings.colors[1])
    ax_fig[1].semilogy(epochs, forces_history[val_key], label="val", color=mpl_settings.colors[2])
    ax_fig[1].legend()
    ax_fig[1].set_xlabel("Epoch")
    ax_fig[1].set_ylabel("Loss")

    plt.tight_layout()
    plt.savefig(f"{figname}.png")
    plt.show()<|MERGE_RESOLUTION|>--- conflicted
+++ resolved
@@ -11,24 +11,29 @@
         forces_history (dict): forces loss history of the model for training and validation
         figname (str): name of the figure
 
+
     Returns:
         None
     """
     epochs = np.arange(1, len(energy_history[train_key]) + 1)
-<<<<<<< HEAD
     fig, ax_fig = plt.subplots(1, 2, figsize=(5, 2.5), dpi=mpl_settings.DPI)
-=======
-    fig, ax_fig = plt.subplots(1, 2, figsize=(12, 6), dpi=mpl_settings.DPI)
->>>>>>> eb7d0b06
-    ax_fig[0].semilogy(epochs, energy_history[train_key], label="train", color=mpl_settings.colors[1])
+    ax_fig[0].semilogy(
+        epochs, energy_history[train_key], label="train", color=mpl_settings.colors[1]
+    )
     ax_fig[0].semilogy(epochs, energy_history[val_key], label="val", color=mpl_settings.colors[2])
     ax_fig[0].legend()
     ax_fig[0].set_xlabel("Epoch")
     ax_fig[0].set_ylabel("Loss")
+    ax_fig[0].set_xlabel("Epoch")
+    ax_fig[0].set_ylabel("Loss")
 
-    ax_fig[1].semilogy(epochs, forces_history[train_key], label="train", color=mpl_settings.colors[1])
+    ax_fig[1].semilogy(
+        epochs, forces_history[train_key], label="train", color=mpl_settings.colors[1]
+    )
     ax_fig[1].semilogy(epochs, forces_history[val_key], label="val", color=mpl_settings.colors[2])
     ax_fig[1].legend()
+    ax_fig[1].set_xlabel("Epoch")
+    ax_fig[1].set_ylabel("Loss")
     ax_fig[1].set_xlabel("Epoch")
     ax_fig[1].set_ylabel("Loss")
 
