from typing import Dict, Literal, Union

import matplotlib.pyplot as plt
import numpy as np
import pandas as pd
import torch
from matplotlib.lines import Line2D
from scipy import stats
from scipy.stats import gaussian_kde

from nff.data import to_tensor
from nff.utils import cuda

from . import mpl_settings

plt.style.use("ggplot")
mpl_settings.update_custom_settings()


def plot_parity(
    results: Dict[str, Union[list, torch.Tensor]],
    targets: Dict[str, Union[list, torch.Tensor]],
    figname: str,
    plot_type: Literal["hexbin", "scatter"] = "hexbin",
    energy_key: str = "energy",
    force_key: str = "energy_grad",
    units: Dict[str, str] = {"energy": "eV", "energy_grad": "eV/Ang"},
) -> tuple[float, float]:
    """Perform a parity plot between the results and the targets.

    Args:
        results (dict): dictionary containing the results
        targets (dict): dictionary containing the targets
        figname (str): name of the figure
        plot_type (str): type of plot to use, either "hexbin" or "scatter"
        energy_key (str): key for the energy
        force_key (str): key for the forces
        units (dict): dictionary containing the units of the keys

    Returns:
        float: MAE of the energy
        float: MAE of the forces
    """

    fig, ax_fig = plt.subplots(1, 2, figsize=(5, 2.5), dpi=mpl_settings.DPI)

    mae_save = {force_key: 0, energy_key: 0}

    results = cuda.batch_detach(results)
    targets = cuda.batch_detach(targets)

    for ax, key in zip(ax_fig, units.keys()):
        pred = to_tensor(results[key], stack=True).numpy()
        targ = to_tensor(targets[key], stack=True).numpy()

        mae = abs(pred - targ).mean()
        mae_save[key] = mae

        lim_min = min(np.min(pred), np.min(targ))
        lim_max = max(np.max(pred), np.max(targ))

        if lim_min < 0:
            lim_min *= 1.1
        else:
            lim_min *= 0.9

        if lim_max < 0:
            lim_max *= 0.9
        else:
            lim_max *= 1.1
        if plot_type.lower() == "hexbin":
            hb = ax.hexbin(
                pred,
                targ,
                mincnt=1,
                gridsize=(mpl_settings.GRIDSIZE, mpl_settings.GRIDSIZE),
                bins="log",
                cmap=mpl_settings.cmap,
                edgecolor="None",
                extent=(lim_min, lim_max, lim_min, lim_max),
                rasterized=True,
            )

        else:
            hb = ax.scatter(pred, targ, color="#ff7f0e", alpha=0.3, rasterized=True)

        cb = fig.colorbar(hb, ax=ax)
        cb.set_label("Counts")

        ax.set_xlim(lim_min, lim_max)
        ax.set_ylim(lim_min, lim_max)

        ax.plot((lim_min, lim_max), (lim_min, lim_max), color="#000000", zorder=-1)

        label = key
        ax.set_title(label.upper())
        ax.set_xlabel(f"Predicted {label} [{units[key]}]")
        ax.set_ylabel(f"Target {label} [{units[key]}]")

        ax.text(
            0.1,
            0.9,
<<<<<<< HEAD
            "MAE: %.3f %s" % (mae, units[key]),
=======
            f"MAE: {mae:.2f} {units[key]}",
>>>>>>> eb7d0b06
            transform=ax.transAxes,
        )

    plt.tight_layout()
    plt.savefig(f"{figname}.pdf")
    plt.show()
    mae_energy = float(mae_save[energy_key])
    mae_forces = float(mae_save[force_key])
    return mae_energy, mae_forces


def plot_err_var(
    err: Union[torch.Tensor, np.ndarray],
    var: Union[torch.Tensor, np.ndarray],
    figname: str,
    units: str = "eV/Å",
    x_min: float = 0.0,
    x_max: float = 1.0,
    y_min: float = 0.0,
    y_max: float = 1.0,
    sample_frac: float = 1.0,
    num_bins: int = 10,
    cb_format: str = "%.2f",
) -> None:
    """Plot the error vs variance of the forces.

    Args:
        err (torch.Tensor): error of the forces
        var (torch.Tensor): variance of the forces
        figname (str): name of the figure
        units (str): units of the error and variance
        x_min (float): minimum value of the x-axis
        x_max (float): maximum value of the x-axis
        y_min (float): minimum value of the y-axis
        y_max (float): maximum value of the y-axis
        sample_frac (float): fraction of the data to sample for the plot
        num_bins (int): number of bins to use for binning
        cb_format (str): format of the colorbar

    Returns:
        None
    """
    fig, ax = plt.subplots(1, 1, figsize=(6, 6), dpi=mpl_settings.DPI)

    idx = np.arange(len(var))
    np.random.seed(2)
    sample_idx = np.random.choice(idx, size=int(len(idx) * sample_frac), replace=False)
    len(sample_idx)

    var = var.flatten()[sample_idx]
    err = err.flatten()[sample_idx]

    # binning force var and force MAE

    err_binned, var_binned_edges, bin_nums = stats.binned_statistic(
        var, err, statistic="mean", bins=num_bins, range=(x_min, x_max)
    )
    bin_width = var_binned_edges[1] - var_binned_edges[0]
    var_binned_centers = var_binned_edges[1:] - bin_width / 2
    res = stats.linregress(var_binned_centers, err_binned)

    # plot density kernel
    x = pd.Series(var)
    y = pd.Series(err)

    kernel = gaussian_kde(np.vstack([x.sample(n=len(x), random_state=2), y.sample(n=len(y), random_state=2)]))
    c = kernel(np.vstack([x, y]))
    hb = ax.scatter(
        var,
        err,
        c=c,
        cmap=mpl_settings.cmap,
        edgecolors="None",
        label="Sampled points",
        rasterized=True,
    )
    avg = ax.scatter(
        var_binned_centers,
        err_binned,
        marker="X",
        edgecolors="k",
        label="Binned avg.",
        zorder=2,
    )

    (bf_line,) = ax.plot(
        x.sample(n=len(x), random_state=2),
        res.intercept + res.slope * x.sample(n=len(x), random_state=2),
        c="k",
        ls="-",
        label="Avg. best fit",
        zorder=1,
    )
    ax.text(
        0.6,
        0.9,
        rf"$R^2$: {res.rvalue**2:.3f}",
        transform=ax.transAxes,
    )

    cb = fig.colorbar(hb, ax=ax, format=cb_format)
    cb.set_label("Estimated probability density")

    ax.set_xlim(x_min, x_max)
    ax.set_ylim(y_min, y_max)

    ax.set_xlabel(f"Force SD [{units}]", labelpad=5)
    ax.set_ylabel(f"Force MAE [{units}]", labelpad=5)

    scatter_leg = (
        Line2D(
            [0],
            [0],
            marker="o",
            lw=0,
            markeredgewidth=0,
            markeredgecolor=None,
            markerfacecolor="k",
            # alpha=ALPHA,
        ),
    )

    labels = ["Sampled point", "Binned avg.", "Avg. best fit"]
    handles = (scatter_leg, avg, bf_line)

    leg = ax.legend(handles, labels, loc="lower right", frameon=True)
    leg.get_frame().set_edgecolor("k")
    leg.get_frame().set_boxstyle("Square", pad=0)

    plt.tight_layout()
    plt.savefig(f"{figname}.png")
    plt.show()<|MERGE_RESOLUTION|>--- conflicted
+++ resolved
@@ -100,11 +100,7 @@
         ax.text(
             0.1,
             0.9,
-<<<<<<< HEAD
-            "MAE: %.3f %s" % (mae, units[key]),
-=======
             f"MAE: {mae:.2f} {units[key]}",
->>>>>>> eb7d0b06
             transform=ax.transAxes,
         )
 
@@ -170,7 +166,12 @@
     x = pd.Series(var)
     y = pd.Series(err)
 
-    kernel = gaussian_kde(np.vstack([x.sample(n=len(x), random_state=2), y.sample(n=len(y), random_state=2)]))
+    kernel = gaussian_kde(
+        np.vstack([x.sample(n=len(x), random_state=2), y.sample(n=len(y), random_state=2)])
+    )
+    kernel = gaussian_kde(
+        np.vstack([x.sample(n=len(x), random_state=2), y.sample(n=len(y), random_state=2)])
+    )
     c = kernel(np.vstack([x, y]))
     hb = ax.scatter(
         var,
