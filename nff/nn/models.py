--- conflicted
+++ resolved
@@ -18,14 +18,9 @@
     Attributes:
         atom_embed (torch.nn.Embedding): Convert atomic number into an
             embedding vector of size n_atom_basis
-<<<<<<< HEAD
+
         atomwise1 (Dense): dense layer 1 to compute energy
         atomwise2 (Dense): dense layer 2 to compute energy
-=======
-        bond_energy_graph (BondEnergyModule): Description
-        bond_energy_sample (BondEnergyModule): Description
-        bond_par (float): Description
->>>>>>> 94669516
         convolutions (torch.nn.ModuleList): include all the convolutions
         graph_dis (Graphdis): graph distance module to convert xyz inputs
             into distance matrix
@@ -37,44 +32,16 @@
 
     """
     
-<<<<<<< HEAD
-    def __init__(self, modelparams):
-=======
-    def __init__(
-        self,
-        n_atom_basis,
-        n_filters,
-        n_gaussians,
-        n_convolutions,
-        cutoff,
-        output_vars,
-        specs,
-        bond_par=50.0,
-        trainable_gauss=False,
-        box_size=None,
-    ):
->>>>>>> 94669516
+
+    def __init__(self, modelparams, output_vars, specs):
+
         """Constructs a SchNet model.
         
         Args:
             modelparams (TYPE): Description
-            bond_par (float)
-        
-        Deleted Parameters:
-            n_atom_basis (int): dimension of atomic embeddings.
-            n_filters (int): dimension of filters.
-            n_gaussians (int): dimension of the gaussian basis.
-            n_convolutions (int): number of convolutions.
-            cutoff (float): soft cutoff radius for convolution.
-            trainable_gauss (bool): if True, make the Gaussian parameter trainable.
-            box_size (numpy.array): size of the box, dim = (3, )
-<<<<<<< HEAD
-            edgeupdate (bool, optional): Description
-=======
             output_vars (list): a list of the output variables that you want the network to predict
             specs (dict): each key in specs is the name of a different output variable. Its value is
                 a dictionary with specifications about the network (see Architecture for an example).
->>>>>>> 94669516
         """
 
         super().__init__()
@@ -102,27 +69,12 @@
                              trainable_gauss=trainable_gauss)
             for _ in range(n_convolutions)
         ])
-
-<<<<<<< HEAD
+        
         self.atomwise1 = Dense(in_features=n_atom_basis,
                                out_features=int(n_atom_basis / 2),
                                activation=shifted_softplus)
 
         self.atomwise2 = Dense(in_features=int(n_atom_basis / 2), out_features=1)
-       
-    def forward(
-        self,
-        r,
-        xyz,
-        N,
-        a=None,
-        bond_adj=None,
-        bond_len=None,
-        pbc=None
-    ):
-=======
-        self.atom_embed = nn.Embedding(100, n_atom_basis, padding_idx=0)
-
         architecture = Architecture(output_vars=output_vars, specs=specs)
         self.prop_dics = architecture.prop_dics
         self.module_dict = self.make_module_dict(n_atom_basis=n_atom_basis)
@@ -136,7 +88,6 @@
         """Make a dictionary of modules:
         Args:
             n_atom_basis (int): the number of input features from the convolution layers."""
->>>>>>> 94669516
 
         module_dict = nn.ModuleDict({})
         old_out_features = n_atom_basis
@@ -261,12 +212,6 @@
             # calculating the distances
             e = (xyz[a[:, 0]] - xyz[a[:, 1]]).pow(2).sum(1).sqrt()[:, None]
 
-        assert len(r.shape) == 2
-        assert len(xyz.shape) == 2
-        assert r.shape[0] == xyz.shape[0]
-        assert len(a.shape) == 2
-        assert a.shape[0] == e.shape[0]
-
         if pbc is None:
             pbc = torch.LongTensor(range(r.shape[0]))
         else:
