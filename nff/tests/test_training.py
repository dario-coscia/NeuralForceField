import os
import pathlib

import torch
from torch.optim import Adam
from torch.utils.data import DataLoader

from nff.data import Dataset, collate_dicts, split_train_validation_test
from nff.train import Trainer, evaluate, get_model, hooks, loss, metrics


def test_training(device, tmpdir):
    # data set
    OUTDIR = tmpdir
    dataset = Dataset.from_file(os.path.join(pathlib.Path(__file__).parent.absolute(), "data", "dataset.pth.tar"))
    train, val, test = split_train_validation_test(dataset, val_size=0.2, test_size=0.2)
    train_loader = DataLoader(train, batch_size=50, collate_fn=collate_dicts)
    val_loader = DataLoader(val, batch_size=50, collate_fn=collate_dicts)
    test_loader = DataLoader(test, batch_size=50, collate_fn=collate_dicts)

    # define model
    params = {
        "n_atom_basis": 256,
        "n_filters": 256,
        "n_gaussians": 32,
        "n_convolutions": 4,
        "cutoff": 5.0,
        "trainable_gauss": True,
        "dropout_rate": 0.2,
    }
    model = get_model(params)

<<<<<<< HEAD
    # ## Creating a trainer

    # To train our model with the data provided, we have to create a loss function.
    # The easiest way to do that is through the `build_mse_loss` builder.
    # Its argument `rho` is a parameter that will multiply the mean square error (MSE) of the force components
    # before summing it with the MSE of the energy.
=======

    # define training
>>>>>>> 41c6c655
    loss_fn = loss.build_mse_loss(loss_coef={"energy": 0.01, "energy_grad": 1})
    trainable_params = filter(lambda p: p.requires_grad, model.parameters())
    optimizer = Adam(trainable_params, lr=3e-4)
    train_metrics = [metrics.MeanAbsoluteError("energy"), metrics.MeanAbsoluteError("energy_grad")]

    # output
    train_hooks = [
        hooks.MaxEpochHook(7),
        hooks.CSVHook(
            OUTDIR,
            metrics=train_metrics,
        ),
        hooks.PrintingHook(OUTDIR, metrics=train_metrics, separator=" | ", time_strf="%M:%S"),
        hooks.ReduceLROnPlateauHook(
            optimizer=optimizer, patience=30, factor=0.5, min_lr=1e-7, window_length=1, stop_after_min=True
        ),
    ]

    # train
    T = Trainer(
        model_path=OUTDIR,
        model=model,
        loss_fn=loss_fn,
        optimizer=optimizer,
        train_loader=train_loader,
        validation_loader=val_loader,
        checkpoint_interval=1,
        hooks=train_hooks,
    )
    T.train(device=device, n_epochs=7)

    # evaluation
    results, targets, val_loss = evaluate(T.get_best_model(), test_loader, loss_fn, device=device)
<<<<<<< HEAD

    # Finally, we could plot our results to observe how well is our model performing
    # here we are just checking the MAE to ensure the pipeline works

    keys = "energy_grad", "energy"
    for key in keys:
=======
    for key in ["energy_grad", "energy"]:
>>>>>>> 41c6c655
        pred = torch.stack(results[key], dim=0).view(-1).detach().cpu().numpy()
        targ = torch.stack(targets[key], dim=0).view(-1).detach().cpu().numpy()
        mae = abs(pred - targ).mean()
        assert mae < 10.0<|MERGE_RESOLUTION|>--- conflicted
+++ resolved
@@ -30,17 +30,7 @@
     }
     model = get_model(params)
 
-<<<<<<< HEAD
-    # ## Creating a trainer
-
-    # To train our model with the data provided, we have to create a loss function.
-    # The easiest way to do that is through the `build_mse_loss` builder.
-    # Its argument `rho` is a parameter that will multiply the mean square error (MSE) of the force components
-    # before summing it with the MSE of the energy.
-=======
-
     # define training
->>>>>>> 41c6c655
     loss_fn = loss.build_mse_loss(loss_coef={"energy": 0.01, "energy_grad": 1})
     trainable_params = filter(lambda p: p.requires_grad, model.parameters())
     optimizer = Adam(trainable_params, lr=3e-4)
@@ -74,16 +64,7 @@
 
     # evaluation
     results, targets, val_loss = evaluate(T.get_best_model(), test_loader, loss_fn, device=device)
-<<<<<<< HEAD
-
-    # Finally, we could plot our results to observe how well is our model performing
-    # here we are just checking the MAE to ensure the pipeline works
-
-    keys = "energy_grad", "energy"
-    for key in keys:
-=======
     for key in ["energy_grad", "energy"]:
->>>>>>> 41c6c655
         pred = torch.stack(results[key], dim=0).view(-1).detach().cpu().numpy()
         targ = torch.stack(targets[key], dim=0).view(-1).detach().cpu().numpy()
         mae = abs(pred - targ).mean()
